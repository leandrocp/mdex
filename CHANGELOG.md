# Changelog

## Unreleased

<<<<<<< HEAD
### Added
  - [Sigil] Support assigns in the `MD` modifier.
  - [Docs] Document assigns support in `HTML` and `MD` modifiers with a Markdown example.
=======
### Changes
  - [Deps] Update `comrak` to v0.42.0
>>>>>>> 437cfc92

## 0.9.0 (2025-09-22)

**BREAKING CHANGES**

This version introduces breaking changes to the public API. Please follow the upgrade guide below to migrate your code.

#### Upgrade Guide

1. Replace `%MDEx.Pipe{}` with `%MDEx.Document{}`

The `MDEx.Document` module now provides an unified API to create, manipulate, and render Markdown documents.

```diff
- %MDEx.Pipe{} = pipe = MDEx.new()
- MDEx.Pipe.run(pipe)
+ %MDEx.Document{} = document = MDEx.new()
+ MDEx.Document.run(document)
```

See examples https://github.com/leandrocp/mdex_gfm/pull/7/files and https://github.com/leandrocp/mdex_mermaid/pull/13/files

2. Move types from `MDEx` to `MDEx.Document`

```diff
- @spec my_function(MDEx.options()) :: any()
+ @spec my_function(MDEx.Document.options()) :: any()
```

3. Replace the `:features` option with explicit `:syntax_highlight` and `:sanitize` options

```diff
- MDEx.new(features: [syntax_highlight_theme: "github_light", sanitize: true])
+ MDEx.new(
+   syntax_highlight: [formatter: {:html_inline, theme: "github_light"}],
+   sanitize: MDEx.Document.default_sanitize_options()
+ )
```

### Added
  - [Document] Add `MDEx.Document.default_options/0` to get all default options
  - [Document] Add `MDEx.Document.parse_markdown/2` to replace `MDEx.Document` with new Markdown content
  - [Document] Add extra fields in `%MDEx.Document{}` to store options, private data, and pipeline state. Use functions in `MDEx.Document` to manipulate these fields.
  - [Document] Add config `Application.put_env(:mdex, :inspect_format, :struct)` to enable inspecting the raw `%MDEx.Document{}` struct

### Changed
  - [Deps] Require `autumnus >= 0.5.4`
  - **BREAKING** Remove `MDEx.Pipe` in favour of unifying all functionality in `MDEx.Document`
  - **BREAKING** Return `%MDEx.Document{}` in `MDEx.new/1` instead of `%MDEx.Pipe{}`
  - **BREAKING** Move type definitions from `MDEx` to `MDEx.Document` (`extension_options`, `parse_options`, `render_options`, `syntax_highlight_options`, `sanitize_options`, `options`)
  - **BREAKING** Remove the `:features` option and support only explicit `:syntax_highlight` / `:sanitize` entries
  - **DEPRECATED** Rename `:document` to `:markdown` in `MDEx.new/1`
  - **DEPRECATED** Soft-removed `:document` option from `MDEx.to_*/2` functions
  - **DEPRECATED** Move `MDEx.default_extension_options/0`, `MDEx.default_parse_options/0`, `MDEx.default_render_options/0`, `MDEx.default_syntax_highlight_options/0`, and `MDEx.default_sanitize_options/0` to `MDEx.Document`

## 0.8.6 (2025-09-19)

### Changed
  - [Deps] Require `autumnus >= 0.5.3`

### Fixed

### Added
  - [Document] Pretty print the `MDEx.Document` AST
  - [Document] Add access by integer index for nodes in depth-first traversal order

### Changes
  - [Deps] Update `comrak` to v0.41.0

### Fixed
  - [Collectable] Fix inline node merging

## 0.8.4 (2025-09-09

### Changes
  - [Delta] Support extra newlines between consecutive paragraphs (@Valian)

### Fixed
  - [Delta] Correct escape characters in table entries (@Valian)

## 0.8.3 (2025-09-08)

### Added
  - Add `MDEx.to_delta/2` and `MDEx.to_delta!/2` functions to convert Markdown to Quill Delta format (@Valian)
  - Support for all MDEx node types in Delta conversion with comprehensive attribute mappings (@Valian)
  - Custom converter system for Delta format allowing node-specific behavior overrides (@Valian)

### Changed
  - [Document] Collect (`Enum.into/2`) nodes into documents respecting nested structures and inline/block rules
  - [Document] Merge documents using `Enum.into/2`

## 0.8.2 (2025-08-20)

### Added
  - Add new `extension` option `cjk_friendly_emphasis`
  - [Docs] Add Custom Theme example
  - [Docs] Add Code Block Decorators guide
  - [Docs] Add mdex_gfm plugin

### Changed
  - [Deps] Update `autumnus` to v0.7.3
  - [Deps] Update `autumn` to v0.5.2

## 0.8.1 (2025-07-29)

### Added
  - [Sigil] Enable Code Block Decorators in `~MD` sigil

### Changed
  - [Docs] Add Livebook examples
  - [Docs] Reorganize docs to make it easier to navigate

## 0.8.0 (2025-07-26)

### Added
  - [Syntax Highlighter] Add support for Code Block Decorators
  - [Syntax Highlighter] Add language `caddy` and `fish`

### Changed
  - [Deps] Require `autumnn >= 0.5.0`
  - [Deps] Update `autumnus` to v0.7.0

### Breaking Changes
  - [Syntax Highlighter] Replace line tags `<span>` with `<div>`

## 0.7.5 (2025-07-02)

### Fixed
  - Match all nodes in `MDEx.Pipe.update_nodes/3`

## 0.7.4 (2025-07-02)

### Fixed
  - Accept the soft deprecated `:unsafe_` in `:render` options

## 0.7.3 (2025-06-24)

### Added
  - Add `MDEx.anchorize/1` to format text as an anchor (@paradox460)

### Changed
  - Build `x86_64-pc-windows-msvc` target on `windows-2022` instead of unsupported `windows-2019`

## 0.7.2 (2025-06-23)

### Fixed
  - Make sure `:syntax_highlight` is decoded with latest `autumn` version

## 0.7.1 (2025-06-20)

### Added
  - [Syntax Highlighter] Allow to disable the built-in syntax highlighter
  - [Options] Limited support for `:image_url_rewriter` extension
  - [Options] Limited support for `:link_url_rewriter` extension

### Changed
  - [Sigil] Disable `autolink` to avoid conflicts on HEEx templates
  - [Options] Rename `:unsafe_` to `:unsafe` in `:render` options. The old `:unsafe_` option still works.
  - [Syntax Highlighter] Update `autumnus` to v0.4.0 with new languages and themes

### Fixed
  - [Sigils] Remove `smart: true` option to avoid automatic conversion of punctuation.
  - [Docs] Update image in Dockerfile example

## 0.7.0 (2025-05-21)

This versions introduces a new sigil `~MD` that supersedes the `~M` and `~m` sigils.

To migrate from `~M` to `~MD`, you can simply replace `~M` with `~MD` in your code.

To migrate from `~m` to `~MD`, you should define an `assigns` map with the values you want to expose:

```elixir
# before
lang = ":elixir"
~m|`lang = #{lang}`|

# after
assigns = %{lang: ":elixir"}
~MD|`lang = <%= @lang %>`|
```

### Breaking Changes
  * Minimum required Elixir version is now v1.15

### Deprecations
  * Deprecate `~M` sigil in favor of `~MD`
  * Deprecate `~m` sigil in favor of `~MD`

### Enhancements
  * Introduce the `~MD` sigil

## 0.6.2 (2025-05-13)

### Enhancements
  * [Deps] Update comrak to v0.39
  * [Deps] Move doc dependencies to `:doc` group to avoid unnecessary downloads
  * [Sanitize] Added the following tag attribute rules by default:
    - code: class translate tabindex
    - pre: class style
    - span: class style data-line
  * [Pipe] Added `MDEx.Pipe.is_sanitize_enabled/1`
  * [Pipe] Added `MDEx.Pipe.get_sanitize_option/3`

### Breaking Changes
  * [comrak] Removed option `:experimental_inline_sourcepos`. It's included by default now.

### Fixes
  * [Syntax Highlight] Class and style are applied when sanitize is enabled

### Docs
  * Add comparison table with other libraries

## 0.6.1 (2025-04-18)

### Changes
  * [Syntax Highlighter] Defaults to `[formatter: [{:html_inline, theme: "onedark"}]]`

## 0.6.0 (2025-04-18)

This version introduces some minor breaking changes and some deprecations, see the change log below.

The biggest change is the migration from [Inkjet](https://crates.io/crates/inkjet) to [Autumnus](https://autumnus.dev) for the syntax highlighter,
which can cause breaking changes in the syntax highlighter output, for example a missing theme or different class names or styles.
Please open an issue if you find any problems.

### Breaking Changes
  * [Syntax Highlighter] Renamed `<pre>` tag class from "autumn-hl" to "athl"
  * [Syntax Highlighter] Changed `<span>` tag class from "ahl-{token}" to "{token}", for eg: "ahl-punctuation" changed to "punctuation"
  * Removed type `t:MDEx.features_option/0`
  * Removed function `MDEx.default_features_options/0`
  * Removed function `MDEx.Pipe.put_features_options/2`

### Deprecations
  * Option `:features` is deprecated in favor of `:syntax_highlight` and `:sanitize`

### Enhancements
  * Lines are now wrapped in `<span>` tags as `<span class="line" data-line="{line_number}">`, for eg: `<span class="line" data-line="12">...`
  * Added `tabindex="0"` attribute into `<code>` tag for better accessibility
  * Added function `MDEx.Pipe.put_syntax_highlight_options/2`
  * Added function `MDEx.Pipe.put_sanitize_options/2`

### Changes
  * Replaced Inkjet with Autumnus in the Syntax Highlighter adapter

## 0.5.0 (2025-03-31)

### Enhancements
  * Introduce `MDEx.Pipe` - a Req-like pipeline to manipulate Markdown documents and write plugins
  * Added `JSON` modifier to `~m` and `~M` sigils
  * Added `MDEx.Document.wrap/1`

### Fixes
  * Revert to NIF 2.15 only

### Changes
  * Updated `comrak` to v0.37.0

## 0.4.3 (2025-03-29)

### Enhancements
  * New logo
  * Custom sanitization options by @kivikakk
  * Added `to_json/1` and `to_json/2` to convert Markdown or MDEx.Document to JSON
  * Added support to parse JSON to MDEx.Document in `parse_document/1` and `parse_document/2`
  * Document and validate all options (comrak and ammonia)

### Fixes
  * Fix `:unsafe_` options in sigils, effectively enabling them
  * [Docs] Tag `Alert` node as Document Node

### Breaking changes
  * Bump minimum required Elixir version to 1.14
  * Sigils now properly enable the `:unsafe_` option, which may cause breaking changes to some users

### Deprecations
  * Renamed `to_commonmark/1` and `to_commonmark/2` to `to_markdown/1` and `to_markdown/2`
  * Renamed `to_commonmark!/1` and `to_commonmark!/2` to `to_markdown!/1` and `to_markdown!/2`

## 0.4.2 (2025-03-25)

### Enhancements
  * Added target `riscv64gc-unknown-linux-gnu target`
  * Added binaries for NIF version 2.16

### Fixes
  * Fixed glibc version mismatch on `x86_64-unknown-linux-gnu` target

### Docs
  * Added section Pre-compilation listing all targets, how to compile the project,
    and how to enable targets for legacy CPUs.
  * Added example in `MDEx.Document` on how to bump Heading levels

## 0.4.1 (2025-03-24)

### Enhancements
  * Added target `arm-unknown-linux-gnueabihf` used by Raspberry Pi

## 0.4.0 (2025-03-10)

### Enhancements
  * Added support for [GitHub](https://docs.github.com/en/get-started/writing-on-github/getting-started-with-writing-and-formatting-on-github/basic-writing-and-formatting-syntax#alerts)
    and [GitLab](https://docs.gitlab.com/user/markdown/#alerts) alerts.
  * Process alerts by default in Sigils.
  * Added `:experimental_minimize_commonmark` render option.

### Docs
  * Add nimble_publisher example by @PJUllrich

### Chores
  * Add sample Dockerfile for debugging

## 0.3.3 (2025-02-03)

### Fixes
  * Fix `MDEx.Document.fetch/2` spec

## 0.3.2 (2025-01-11)

### Enhancements
  * Add `MDEx.safe_html/2` utility function to sanitize and escape HTML content

### Fixes
  * HTML: encode `{` and `}` only inside `<code>` tags to avoid disabling LiveView expressions

## 0.3.1 (2025-01-08)

### Enhancements
  * HTML: encode `{` and `}` as `&lbrace;` and `&rbrace;` to avoid LiveView syntax errors in HEEx templates

## 0.3.0 (2024-12-16)

Be aware, this version introduces major breaking changes:
- AST format has changed
- Sigils `~m` and `~M` now returns `%MDEx.Document{}` instead of a Markdown string (use the `MD` modifier to have the old behavior)

These changes enables the implementation of protocols to improve the manipulation of the AST,
see the [MDEx.Document](https://hexdocs.pm/mdex/MDEx.Document.html) module and [examples](https://github.com/leandrocp/mdex/tree/main/examples) for more info.

### Breaking changes
  * Changed the AST format from `{name, attributes, children}` to structs as `%MDEx.Heading{level: 1, nodes: [%MDEx.Text{literal: "Hello"}]}`
  * Sigils `~m` and `~M` now returns `%MDEx.Document{}` instead of a Markdown string
  * Removed `MDEx.attribute/2` in favor of pattern matching key/value pairs in node structs

### Enhancements
  * New AST format based on structs
  * Introduced modifiers `HTML`, `XML`, and `MD` for both sigils `~m` and `~M`
  * Introduced `MDEx.traverse_and_update/3` with the `acc` argument
  * Updated autumn to properly escape curly braces in HEEx template on LiveView 1.0
  * Updated comrak to v0.31
      - New node `MDEx.Subscript`
      - New attr `is_task_item` in list nodes
      - New option `render.figure_with_caption`
      - New option `render.tasklist_classes`
      - New option `render.ol_width`

## 0.2.0 (2024-10-09)

### Breaking changes
  * `to_html/1` and `to_html/2` now returns `{:ok, String.t()}` or `{:error, %MDEx.DecodeError{}}` instead of just `String.t()`.
    The reason is because now they may accept an AST as input which may cause decoding errors.
    Replace with `to_html!/1` and `to_html!/2` to have the same behavior as before.

### Fixes
  * Fix misspelling of `thematic` causing render errors - [#73](https://github.com/leandrocp/mdex/pull/73) by @jonklein

### Enhancements
  * Added `to_commonmark/1` and `to_commonmark/2` to convert an AST to CommonMark - [#70](https://github.com/leandrocp/mdex/pull/70) by @jonklein
  * Added `~M` sigil (no interpolation) with `AST` and `MD` modifiers (defaults to HTML without the modifier)
  * Added `~m` sigil (supports interpolation and escaping) with `AST` and `MD` modifiers (defaults to HTML without the modifier)
  * Added `parse_document/1` and `parse_document/2` to parse Markdown to AST
  * Added low-level functions `traverse_and_update/2` and `attribute/2` to manipulate AST
  * Added `to_html!/1` and `to_html!/2`, the raising version of `to_html/1` and `to_html/2` (similar to previous `to_html/1` and `to_html/2`)
  * Changed `to_html/1` and `to_html/2` to accept AST as input
  * Added examples directory to show how to use the new APIs

## 0.1.18 (2024-07-13)

### Enhancements
  * Bump comrak from [0.24.1 to 0.26.0](https://github.com/kivikakk/comrak/blob/9f4d391abe2857031f993c4cdddf1ebba7cdbc7d/changelog.txt#L1-L60)
  * Add new `extension` options: underline, spoiler, greentext
  * Add new `render` options: experimental_inline_sourcepos, escaped_char_spans, ignore_setext, ignore_empty_links, gfm_quirks, prefer_fenced

## 0.1.17 (2024-06-19)

### Enhancements
  * Relax minimum required Elixir version to 1.13
  * Bump comrak to 0.24.1
  * Bump ammonia to 4.0
  * Add new `extension` options: multiline_block_quotes, math_dollars, math_code, shortcodes, wikilinks_title_after_pipe, wikilinks_title_before_pipe
  * Add new `render` option: escaped_char_spans
  * Add new option `features.syntax_highlight_inline_style` to control whether to embed inline styles or not. Default is `true`.

### Changed
  * Build binaries on MacOS 12

## 0.1.16 (2024-04-29)

### Enhancements
  * Added language `objc` to syntax highlighter.

## 0.1.15 (2024-04-16)

### Enhancements
  * Update rustler to `~> 0.32`
  * Update rustler_precompiled `~> 0.7`
  * Added legacy targets

### Backwards incompatible changes
  * Minimum required Elixir version is now 1.14
  * Removed target `arm-unknown-linux-gnueabihf`
  * Removed target `riscv64gc-unknown-linux-gnu`

## 0.1.14 (2024-04-11)

### Backwards incompatible changes
  * [Syntax Highlight] Renamed parent `<pre>` class from `autumn-highlight` to `autumn-hl`
  * [Syntax Highlight] Added prefix `ahl-` to each scope class

### Enhancements
  * Update autumn to 0.2.2 (#33)
  * Update comrak to 0.20.0 (#27) - @supernintendo

## 0.1.13 (2023-11-20)

### Enhancements
  * Update autumn themes to add base16-tomorrow and base16-tomorrow-night - @paradox460

## 0.1.12 (2023-11-06)

### Fixes
  * Comrak docs links

### Enhancements
  * Add languages: jsx, tsx, vim
  * Bump injket v0.10.2

## 0.1.11 (2023-10-25)

### Fixes
  * Syntax highlighting - remove newlines to avoid formatting incorrectly

## 0.1.10 (2023-10-24)

### Enhancements
  * Add translate="no" attr in `<code>` tag

### Fixes
  * Fix Javascript syntax highlight
  * Fix Typescript syntax highlight

## 0.1.9 (2023-09-29)

### Enhancements
  * Add logo
  * Add icon

## 0.1.8 (2023-09-29)

### Enhancements
  * Fallback to plain text on invalid language
  * Syntax highlight injections
  * Add samples

## 0.1.7 (2023-09-27)

### Enhancements
  * Syntax highlight code using tree-sitter and helix editor themes. Use https://github.com/leandrocp/autumn/tree/main/native/inkjet_nif under the hood.

## 0.1.6 (2023-09-14)

### Enhancements
  * Load extra themes and syntaxes with https://crates.io/crates/two-face

## 0.1.5 (2023-09-12)

### Enhancements
  * Sanitize output with https://crates.io/crates/ammonia
  * Syntax Highlight with https://crates.io/crates/syntect

## 0.1.4 (2023-09-11)

### Fixes
  * Compile on Ubuntu 20 to fix libc version mismatch

## 0.1.3 (2023-09-11)

### Enhancements
  * NIF version 2.15

## 0.1.2 (2023-09-11)

### Enhancements
  * Guard markdown arg

### Fixes
  * specs

## 0.1.1 (2023-09-11)

### Enhancements
  * Update Rust to edition 2021
  * Add `@spec` to public functions

## 0.1.0 (2023-09-11)

### Enhancements
  * `MDEx.to_html/1` to convert Markdown to HTML using default options.
  * `MDEx.to_html/2` to convert Markdown to HTML using custom options.<|MERGE_RESOLUTION|>--- conflicted
+++ resolved
@@ -2,14 +2,12 @@
 
 ## Unreleased
 
-<<<<<<< HEAD
 ### Added
   - [Sigil] Support assigns in the `MD` modifier.
   - [Docs] Document assigns support in `HTML` and `MD` modifiers with a Markdown example.
-=======
+
 ### Changes
   - [Deps] Update `comrak` to v0.42.0
->>>>>>> 437cfc92
 
 ## 0.9.0 (2025-09-22)
 
